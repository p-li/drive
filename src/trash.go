// Copyright 2015 Google Inc. All Rights Reserved.
//
// Licensed under the Apache License, Version 2.0 (the "License");
// you may not use this file except in compliance with the License.
// You may obtain a copy of the License at
//
//      http://www.apache.org/licenses/LICENSE-2.0
//
// Unless required by applicable law or agreed to in writing, software
// distributed under the License is distributed on an "AS IS" BASIS,
// WITHOUT WARRANTIES OR CONDITIONS OF ANY KIND, either express or implied.
// See the License for the specific language governing permissions and
// limitations under the License.

package drive

import (
	"fmt"
)

func (g *Commands) Trash() (err error) {
	return g.reduce(g.opts.Sources, true)
}

func (g *Commands) Untrash() (err error) {
	return g.reduce(g.opts.Sources, false)
}

func (g *Commands) EmptyTrash() error {
	rootFile, err := g.rem.FindByPath("/")
	if err != nil {
		return err
	}

	spin := g.playabler()
	spin.play()
	defer spin.stop()

	travSt := traversalSt{
		depth:    -1,
		file:     rootFile,
		headPath: "/",
		inTrash:  true,
		mask:     g.opts.TypeMask,
	}

	if !g.breadthFirst(travSt, spin) {
		return nil
	}

	if g.opts.canPrompt() {
		g.log.Logln("Empty trash: (Yn)? ")

<<<<<<< HEAD
		input := "Y"
		flushTTYin()
		fmt.Print("Proceed with the changes? [Y/n]: ")
		fmt.Scanln(&input)

		if strings.ToUpper(input) != "Y" {
=======
		if !promptForChanges() {
>>>>>>> dfb41095
			g.log.Logln("Aborted emptying trash")
			return nil
		}
	}

	err = g.rem.EmptyTrash()
	if err == nil {
		g.log.Logln("Successfully emptied trash")
	}
	return err
}

func (g *Commands) trasher(relToRoot string, toTrash bool) (change *Change, err error) {
	var file *File
	if relToRoot == "/" && toTrash {
		return nil, fmt.Errorf("Will not try to trash root.")
	}
	if toTrash {
		file, err = g.rem.FindByPath(relToRoot)
	} else {
		file, err = g.rem.FindByPathTrashed(relToRoot)
	}

	if err != nil {
		return
	}

	change = &Change{Path: relToRoot}
	if toTrash {
		change.Dest = file
	} else {
		change.Src = file
	}
	return
}

func (g *Commands) trashByMatch(inTrash bool) error {
	matches, err := g.rem.FindMatches(g.opts.Path, g.opts.Sources, inTrash)
	if err != nil {
		return err
	}
	var cl []*Change
	p := g.opts.Path
	if p == "/" {
		p = ""
	}
	for match := range matches {
		if match == nil {
			continue
		}
		ch := &Change{Path: p + "/" + match.Name}
		if inTrash {
			ch.Src = match
		} else {
			ch.Dest = match
		}
		cl = append(cl, ch)
	}

	if len(cl) < 1 {
		return fmt.Errorf("no matches found!")
	}

	toTrash := !inTrash
	ok, _ := printChangeList(g.log, cl, !g.opts.canPrompt(), false)
	if !ok {
		return nil
	}

	return g.playTrashChangeList(cl, toTrash)
}

func (g *Commands) TrashByMatch() error {
	return g.trashByMatch(false)
}

func (g *Commands) UntrashByMatch() error {
	return g.trashByMatch(true)
}

func (g *Commands) reduce(args []string, toTrash bool) error {
	var cl []*Change
	for _, relToRoot := range args {
		c, cErr := g.trasher(relToRoot, toTrash)
		if cErr != nil {
			g.log.LogErrf("\033[91m'%s': %v\033[00m\n", relToRoot, cErr)
		} else if c != nil {
			cl = append(cl, c)
		}
	}

	ok, _ := printChangeList(g.log, cl, !g.opts.canPrompt(), false)
	if !ok {
		return nil
	}
	return g.playTrashChangeList(cl, toTrash)
}

func (g *Commands) playTrashChangeList(cl []*Change, toTrash bool) (err error) {
	trashSize, unTrashSize := reduceToSize(cl, SelectDest|SelectSrc)
	g.taskStart(trashSize + unTrashSize)

	var f = g.remoteUntrash
	if toTrash {
		f = g.remoteDelete
	}

	for _, c := range cl {
		if c.Op() == OpNone {
			continue
		}

		cErr := f(c)
		if cErr != nil {
			g.log.LogErrln(cErr)
		}
	}

	g.taskFinish()
	return err
}<|MERGE_RESOLUTION|>--- conflicted
+++ resolved
@@ -49,18 +49,9 @@
 	}
 
 	if g.opts.canPrompt() {
-		g.log.Logln("Empty trash: (Yn)? ")
+		g.log.Logln("This oepration is irreversible. Empty trash! ")
 
-<<<<<<< HEAD
-		input := "Y"
-		flushTTYin()
-		fmt.Print("Proceed with the changes? [Y/n]: ")
-		fmt.Scanln(&input)
-
-		if strings.ToUpper(input) != "Y" {
-=======
 		if !promptForChanges() {
->>>>>>> dfb41095
 			g.log.Logln("Aborted emptying trash")
 			return nil
 		}
