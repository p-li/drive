--- conflicted
+++ resolved
@@ -79,17 +79,6 @@
 
 ## Installation
 
-<<<<<<< HEAD
-Refer to upstream for more details.
-## Installation
-=======
-To install from the latest source, run:
-
-```shell
-$ go get -u github.com/odeke-em/drive/cmd/drive
-```
->>>>>>> 3385bd27
-
 Otherwise:
 
 * In order to address [issue #138](https://github.com/odeke-em/drive/issues/138), where debug information should be bundled with the binary, you'll need to run:
